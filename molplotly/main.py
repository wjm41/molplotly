from io import BytesIO
import os
import base64
import textwrap
from PIL import ImageFont

import numpy as np
from rdkit import Chem
from rdkit.Chem.Draw import rdMolDraw2D

from jupyter_dash import JupyterDash

import plotly.express as px
from dash import dcc, html, Input, Output, no_update


def str2bool(v):
    return v.lower() in ("yes", "true", "t", "1")


def test_groups(fig, df_grouped):
    """Test if plotly figure curve names match up with pandas dataframe groups

    Args:
        fig (plotly figure): _description_
        groups (pandas groupby object): _description_

    Returns:
        _type_: Bool describing whether or not groups is the correct dataframe grouping descbrining the data in fig
    """
    str_groups = {}
    for name, group in df_grouped:
        # if isinstance(name, bool) or isinstance(name, int):
        #     str_groups[str(name)] = group
        if isinstance(name, tuple):
            str_groups[", ".join(str(x) for x in name)] = group
        else:
            str_groups[name] = group

    for data in fig.data:
        if data.name in str_groups:
            if len(data.y) == len(str_groups[data.name]):
                continue
        else:
            return False
    return True


def find_grouping(fig, df_data, cols):

    if len(cols) == 1:
        df_grouped = df_data.groupby(cols)
        if not test_groups(fig, df_grouped):
            raise ValueError(
                "marker_col is mispecified because the dataframe grouping names don't match the names in the plotly figure."
            )

    elif len(cols) == 2:  # color_col and marker_col

        df_grouped_x = df_data.groupby(cols)
        df_grouped_y = df_data.groupby([cols[1], cols[0]])

        if test_groups(fig, df_grouped_x):
            df_grouped = df_grouped_x

        elif test_groups(fig, df_grouped_y):
            df_grouped = df_grouped_y
        else:
            raise ValueError(
                "color_col and marker_col are mispecified because their dataframe grouping names don't match the names in the plotly figure."
            )
    else:
        raise ValueError("Too many columns specified for grouping.")
    
    str_groups = {}
    for name, group in df_grouped:
        if isinstance(name, tuple):
            str_groups[", ".join(str(x) for x in name)] = group
        else:
            str_groups[name] = group

    curve_dict = {index: str_groups[x["name"]] for index, x in enumerate(fig.data)}
    return df_grouped, curve_dict


def add_molecules(
    fig,
    df,
    smiles_col="SMILES",
    show_img=True,
    svg_size=200,
    alpha=0.75,
    mol_alpha=0.7,
    title_col=None,
    show_coords=True,
    caption_cols=None,
    caption_transform={},
    color_col=None,
    marker_col=None,
    wrap=True,
    wraplen=20,
    width=150,
    fontfamily="Arial",
    fontsize=12,
):
    """
    A function that takes a plotly figure and a dataframe with molecular SMILES
    and returns a dash app that dynamically generates an image of molecules in the hover box
    when hovering the mouse over datapoints.
    ...

    Attributes
    ----------
    fig : plotly.graph_objects.Figure object
        a plotly figure object containing datapoints plotted from df
    df : pandas.DataFrame object
        a pandas dataframe that contains the data plotted in fig
    smiles_col : str|list[str], optional
        name of the column in df containing the smiles plotted in fig (default 'SMILES').
        If provided as a list, will add a slider to choose which column is used for rendering the structures.
    show_img : bool, optional
        whether or not to generate the molecule image in the dash app (default True)
    title_col : str, optional
        name of the column in df to be used as the title entry in the hover box (default None)
    show_coords : bool, optional
        whether or not to show the coordinates of the data point in the hover box (default True)
    caption_cols : list, optional
        list of column names in df to be included in the hover box (default None)
    caption_transform : dict, optional
        Functions applied to specific items in all cells. The dict must follow a key: function structure where
        the key must correspond to one of the columns in subset or tooltip. (default {})
    color_col : str, optional
        name of the column in df that is used to color the datapoints in df - necessary when there is discrete conditional coloring (default None)
    wrap : bool, optional
        whether or not to wrap the title text to multiple lines if the length of the text is too long (default True)
    wraplen : int, optional
        the threshold length of the title text before wrapping begins - adjust when changing the width of the hover box (default 20)
    width : int, optional
        the width in pixels of the hover box (default 150)
    fontfamily : str, optional
        the font family used in the hover box (default 'Arial')
    fontsize : int, optional
        the font size used in the hover box - the font of the title line is fontsize+2 (default 12)
    """
    fig.update_traces(hoverinfo="none", hovertemplate=None)
    df_data = df.copy()
    if color_col is not None:
        df_data[color_col] = df_data[color_col].astype(str)
    if marker_col is not None:
        df_data[marker_col] = df_data[marker_col].astype(str)
    colors = {0: "black"}

    if len(fig.data) != 1:
        if color_col is None and marker_col is None:
            raise ValueError(
                "More than one plotly curve in figure - color_col and/or marker_col needs to be specified."
            )
        if color_col is None:
            df_grouped, curve_dict = find_grouping(fig, df_data, [marker_col])
        elif marker_col is None:
            df_grouped, curve_dict = find_grouping(fig, df_data, [color_col])
        else:
            df_grouped, curve_dict = find_grouping(
                fig, df_data, [color_col, marker_col]
            )

<<<<<<< HEAD
=======
        colors = {index: x.marker["color"] for index, x in enumerate(fig.data)}

>>>>>>> fc8d154a
    app = JupyterDash(__name__)
    if isinstance(smiles_col, str):
        smiles_col = [smiles_col]

    if len(smiles_col) > 1:
<<<<<<< HEAD
        menu = dcc.Dropdown(
            options=[{"label": x, "value": x} for x in smiles_col],
            value=smiles_col[0],
            multi=True,
            id="smiles-menu",
            placeholder="Select a SMILES column to display",
        )
    else:
        menu = dcc.Store(id="smiles-menu", data=0)
    app.layout = html.Div(
        [
            menu,
=======
        slider = dcc.Slider(
            min=0,
            max=len(smiles_col) - 1,
            step=1,
            marks={i: smiles_col[i] for i in range(len(smiles_col))},
            value=0,
            id="smiles-slider",
        )
    else:
        slider = dcc.Store(id="smiles-slider", data=0)

    app.layout = html.Div(
        [
>>>>>>> fc8d154a
            dcc.Graph(id="graph-basic-2", figure=fig, clear_on_unhover=True),
            dcc.Tooltip(
                id="graph-tooltip", background_color=f"rgba(255,255,255,{alpha})"
            ),
<<<<<<< HEAD
=======
            slider,
>>>>>>> fc8d154a
        ]
    )

    @app.callback(
        output=[
            Output("graph-tooltip", "show"),
            Output("graph-tooltip", "bbox"),
            Output("graph-tooltip", "children"),
        ],
<<<<<<< HEAD
        inputs=[Input("graph-basic-2", "hoverData"), Input("smiles-menu", "value")],
=======
        inputs=[Input("graph-basic-2", "hoverData"), Input("smiles-slider", "value")],
>>>>>>> fc8d154a
    )
    def display_hover(hoverData, value):
        if hoverData is None:
            return False, no_update, no_update

        if value is None:
            value = smiles_col
        if isinstance(value, str):
            chosen_smiles = [value]
        else:
            chosen_smiles = value

        pt = hoverData["points"][0]
        bbox = pt["bbox"]
        num = pt["pointNumber"]
        curve_num = pt["curveNumber"]

        # print(hoverData)
        # print(pt)

        if len(fig.data) != 1:
            # TODO replace with query
            # df_curve = df_grouped.get_group(curve_dict[curve_num]).reset_index(
            #     drop=True
            # )
            df_curve = curve_dict[curve_num].reset_index(drop=True)
            # df_curve = df[df[color_col] == curve_dict[curve_num]]
            df_row = df_curve.iloc[num]
        else:
            df_row = df.iloc[num]

        hoverbox_elements = []

        if show_img:
            # # The 2D image of the molecule is generated here
            for col in chosen_smiles:
                # if col in chosen_smiles:
                # print(df_row)
                smiles = df_row[col]
                buffered = BytesIO()
                d2d = rdMolDraw2D.MolDraw2DSVG(svg_size, svg_size)
                opts = d2d.drawOptions()
                opts.clearBackground = False
                d2d.DrawMolecule(Chem.MolFromSmiles(smiles))
                d2d.FinishDrawing()
                img_str = d2d.GetDrawingText()
                buffered.write(str.encode(img_str))
                img_str = base64.b64encode(buffered.getvalue())
                img_str = "data:image/svg+xml;base64,{}".format(repr(img_str)[2:-1])
                # img_str = df_data.query(f"{col} == @smiles")[f"{col}_img"].values[0]

                if len(smiles_col) > 1:
                    hoverbox_elements.append(
                        html.H2(
                            f"{col}",
                            style={
                                "color": colors[curve_num],
                                "font-family": fontfamily,
                                "fontSize": fontsize + 2,
                            },
                        )
                    )
                hoverbox_elements.append(
                    html.Img(
                        src=img_str,
                        style={
                            "width": "100%",
                            "background-color": f"rgba(255,255,255,{mol_alpha})",
                        },
                    )
                )

        if title_col is not None:
            title = df_row[title_col]
            if len(title) > wraplen:
                if wrap:
                    title = textwrap.fill(title, width=wraplen)
                else:
                    title = title[:wraplen] + "..."

            # TODO colorbar color titles
            hoverbox_elements.append(
                html.H4(
                    f"{title}",
                    style={
                        "color": colors[curve_num],
                        "font-family": fontfamily,
                        "fontSize": fontsize,
                    },
                )
            )
        if show_coords:
            x_label = fig.layout.xaxis.title.text
            y_label = fig.layout.yaxis.title.text
            if x_label in caption_transform:
                style_str = caption_transform[x_label](pt["x"])
                hoverbox_elements.append(
                    html.P(
                        f"{x_label} : {style_str}",
                        style={
                            "color": "black",
                            "font-family": fontfamily,
                            "fontSize": fontsize,
                        },
                    )
                )
            else:
                hoverbox_elements.append(
                    html.P(
                        f"{x_label}: {pt['x']}",
                        style={
                            "color": "black",
                            "font-family": fontfamily,
                            "fontSize": fontsize,
                        },
                    )
                )
            if y_label in caption_transform:
                style_str = caption_transform[y_label](pt["y"])
                hoverbox_elements.append(
                    html.P(
                        f"{y_label} : {style_str}",
                        style={
                            "color": "black",
                            "font-family": fontfamily,
                            "fontSize": fontsize,
                        },
                    )
                )
            else:
                hoverbox_elements.append(
                    html.P(
                        f"{y_label} : {pt['y']}",
                        style={
                            "color": "black",
                            "font-family": fontfamily,
                            "fontSize": fontsize,
                        },
                    )
                )
        if caption_cols is not None:
            for caption in caption_cols:
                caption_val = df_row[caption]
                if caption in caption_transform:
                    style_str = caption_transform[caption](caption_val)
                    hoverbox_elements.append(
                        html.P(
                            f"{caption} : {style_str}",
                            style={
                                "color": "black",
                                "font-family": fontfamily,
                                "fontSize": fontsize,
                            },
                        )
                    )
                else:
                    hoverbox_elements.append(
                        html.P(
                            f"{caption} : {caption_val}",
                            style={
                                "color": "black",
                                "font-family": fontfamily,
                                "fontSize": fontsize,
                            },
                        )
                    )
        children = [
            html.Div(
                hoverbox_elements,
                style={
                    "width": f"{width}px",
                    "white-space": "normal",
                },
            )
        ]

        return True, bbox, children

    return app<|MERGE_RESOLUTION|>--- conflicted
+++ resolved
@@ -71,7 +71,7 @@
             )
     else:
         raise ValueError("Too many columns specified for grouping.")
-    
+
     str_groups = {}
     for name, group in df_grouped:
         if isinstance(name, tuple):
@@ -164,17 +164,11 @@
                 fig, df_data, [color_col, marker_col]
             )
 
-<<<<<<< HEAD
-=======
-        colors = {index: x.marker["color"] for index, x in enumerate(fig.data)}
-
->>>>>>> fc8d154a
     app = JupyterDash(__name__)
     if isinstance(smiles_col, str):
         smiles_col = [smiles_col]
 
     if len(smiles_col) > 1:
-<<<<<<< HEAD
         menu = dcc.Dropdown(
             options=[{"label": x, "value": x} for x in smiles_col],
             value=smiles_col[0],
@@ -187,29 +181,10 @@
     app.layout = html.Div(
         [
             menu,
-=======
-        slider = dcc.Slider(
-            min=0,
-            max=len(smiles_col) - 1,
-            step=1,
-            marks={i: smiles_col[i] for i in range(len(smiles_col))},
-            value=0,
-            id="smiles-slider",
-        )
-    else:
-        slider = dcc.Store(id="smiles-slider", data=0)
-
-    app.layout = html.Div(
-        [
->>>>>>> fc8d154a
             dcc.Graph(id="graph-basic-2", figure=fig, clear_on_unhover=True),
             dcc.Tooltip(
                 id="graph-tooltip", background_color=f"rgba(255,255,255,{alpha})"
             ),
-<<<<<<< HEAD
-=======
-            slider,
->>>>>>> fc8d154a
         ]
     )
 
@@ -219,11 +194,7 @@
             Output("graph-tooltip", "bbox"),
             Output("graph-tooltip", "children"),
         ],
-<<<<<<< HEAD
         inputs=[Input("graph-basic-2", "hoverData"), Input("smiles-menu", "value")],
-=======
-        inputs=[Input("graph-basic-2", "hoverData"), Input("smiles-slider", "value")],
->>>>>>> fc8d154a
     )
     def display_hover(hoverData, value):
         if hoverData is None:
